//
//  VisionRectangleDetector.swift
//  WeScan
//
//  Created by Julian Schiavo on 28/7/2018.
//  Copyright © 2018 WeTransfer. All rights reserved.
//

import Vision
import Foundation

/// Class used to detect rectangles from an image.
@available(iOS 11.0, *)
struct VisionRectangleDetector {

    private static func completeImageRequest(for request: VNImageRequestHandler, width: CGFloat, height: CGFloat, completion: @escaping ((Quadrilateral?) -> Void)) {
        // Create the rectangle request, and, if found, return the biggest rectangle (else return nothing).
        let rectangleDetectionRequest: VNDetectRectanglesRequest = {
            let rectDetectRequest = VNDetectRectanglesRequest(completionHandler: { (request, error) in
                guard error == nil, let results = request.results as? [VNRectangleObservation], !results.isEmpty else {
                    completion(nil)
                    return
                }

                let quads: [Quadrilateral] = results.map(Quadrilateral.init)

                guard let biggest = quads.biggest() else { // Can't fail because guard excluded empty array,
                    completion(nil)                        // but strict linter rules force to add this else case
                    return                                 // which will never be executed.
                }

                let transform = CGAffineTransform.identity
                    .scaledBy(x: width, y: height)

                completion(biggest.applying(transform))
            })

            rectDetectRequest.minimumConfidence = 0.8
            rectDetectRequest.maximumObservations = 15
            rectDetectRequest.minimumAspectRatio = 0.3

            return rectDetectRequest
        }()

        // Send the requests to the request handler.
<<<<<<< HEAD
        do {
            try imageRequestHandler.perform([rectangleDetectionRequest])
        } catch {
            completion(nil)
            return
=======
        DispatchQueue.global(qos: .userInitiated).async {
            do {
                try request.perform([rectangleDetectionRequest])
            } catch {
                completion(nil)
                return
            }
>>>>>>> c7aa58e1
        }

    }
	
    /// Detects rectangles from the given CVPixelBuffer/CVImageBuffer on iOS 11 and above.
    ///
    /// - Parameters:
    ///   - pixelBuffer: The pixelBuffer to detect rectangles on.
    ///   - completion: The biggest rectangle on the CVPixelBuffer
    static func rectangle(forPixelBuffer pixelBuffer: CVPixelBuffer, completion: @escaping ((Quadrilateral?) -> Void)) {
        let imageRequestHandler = VNImageRequestHandler(cvPixelBuffer: pixelBuffer, options: [:])
        VisionRectangleDetector.completeImageRequest(
            for: imageRequestHandler,
            width: CGFloat(CVPixelBufferGetWidth(pixelBuffer)),
            height: CGFloat(CVPixelBufferGetHeight(pixelBuffer)),
            completion: completion)
    }
    
    /// Detects rectangles from the given image on iOS 11 and above.
    ///
    /// - Parameters:
    ///   - image: The image to detect rectangles on.
    /// - Returns: The biggest rectangle detected on the image.
    static func rectangle(forImage image: CIImage, completion: @escaping ((Quadrilateral?) -> Void)) {
        let imageRequestHandler = VNImageRequestHandler(ciImage: image, options: [:])
        VisionRectangleDetector.completeImageRequest(
            for: imageRequestHandler, width: image.extent.width,
            height: image.extent.height, completion: completion)
    }
    
}<|MERGE_RESOLUTION|>--- conflicted
+++ resolved
@@ -43,21 +43,11 @@
         }()
 
         // Send the requests to the request handler.
-<<<<<<< HEAD
         do {
-            try imageRequestHandler.perform([rectangleDetectionRequest])
+            try request.perform([rectangleDetectionRequest])
         } catch {
             completion(nil)
             return
-=======
-        DispatchQueue.global(qos: .userInitiated).async {
-            do {
-                try request.perform([rectangleDetectionRequest])
-            } catch {
-                completion(nil)
-                return
-            }
->>>>>>> c7aa58e1
         }
 
     }
